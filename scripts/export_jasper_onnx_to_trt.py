import argparse

import onnx
import tensorrt as trt


<<<<<<< HEAD
def build_engine(
    onnx_path,
    seq_len=192,
    max_seq_len=256,
    batch_size=8,
    max_batch_size=64,
    trt_fp16=True,
    verbose=True,
    max_workspace_size=None,
    encoder=True,
):
=======
def build_engine(onnx_path, min_seq_len, seq_len, max_seq_len, batch_size=8,
                 max_batch_size=64, trt_fp16=True, verbose=True,
                 max_workspace_size=1024, encoder=True):
>>>>>>> a57fdcc9
    """Builds TRT engine from an ONNX file
    Note that network output 1 is unmarked so that the engine will not use
    vestigial length calculations associated with masked_fill
    """
<<<<<<< HEAD
    TRT_LOGGER = trt.Logger(trt.Logger.VERBOSE) if verbose else trt.Logger(trt.Logger.WARNING)
=======
    TRT_LOGGER = trt.Logger(trt.Logger.VERBOSE) if verbose else trt.Logger(
        trt.Logger.WARNING)
    max_workspace_size = max_workspace_size*1024*1024
>>>>>>> a57fdcc9
    builder = trt.Builder(TRT_LOGGER)
    builder.max_batch_size = max_batch_size

    with open(onnx_path, 'rb') as model_fh:
        model = model_fh.read()

    model_onnx = onnx.load_model_from_string(model)
    input_feats = model_onnx.graph.input[0].type.tensor_type.shape.dim[1].dim_value
    input_name = model_onnx.graph.input[0].name

    if trt_fp16:
        builder.fp16_mode = True
        print("Optimizing for FP16")
        config_flags = 1 << int(trt.BuilderFlag.FP16)  # | 1 << int(trt.BuilderFlag.STRICT_TYPES)
    else:
        config_flags = 0
<<<<<<< HEAD
    builder.max_workspace_size = max_workspace_size if max_workspace_size else (4 * 1024 * 1024 * 1024)
=======
    if not encoder:
        max_workspace_size = max_workspace_size//2
    builder.max_workspace_size = max_workspace_size
>>>>>>> a57fdcc9

    config = builder.create_builder_config()
    config.flags = config_flags

    profile = builder.create_optimization_profile()
<<<<<<< HEAD
    profile.set_shape(
        input_name,
        min=(1, input_feats, seq_len),
        opt=(batch_size, input_feats, seq_len),
        max=(max_batch_size, input_feats, max_seq_len),
    )
=======
    profile.set_shape("audio_signal" if encoder else "encoder_output",
                      min=(1, input_feats, min_seq_len),
                      opt=(1, input_feats, seq_len),
                      max=(1, input_feats, max_seq_len))
    # if encoder:
    #     profile.set_shape("encoded_lengths",
    #                         min=(1,), opt=(batch_size,),
    #                         max=(max_batch_size,))
>>>>>>> a57fdcc9
    config.add_optimization_profile(profile)

    explicit_batch = 1 << (int)(trt.NetworkDefinitionCreationFlag.EXPLICIT_BATCH)
    network = builder.create_network(explicit_batch)

    with trt.OnnxParser(network, TRT_LOGGER) as parser:
        parsed = parser.parse(model)
        print("Parsing returned ", parsed)
        return builder.build_engine(network, config=config)


def get_parser():
<<<<<<< HEAD
    parser = argparse.ArgumentParser(description="Convert Jasper ONNX model to TRT Plan")
    parser.add_argument("onnx", default=None, type=str, help="Path to Jasper ONNX model")
    parser.add_argument("trt_plan", default=None, type=str, help="Path to output Jasper TRT model plan")
    parser.add_argument("--max-seq-len", type=int, default=256, help="Maximum sequence length of input")
    parser.add_argument("--seq-len", type=int, default=192, help="Preferred sequence length of input")
    parser.add_argument("--max-batch-size", type=int, default=64, help="Maximum sequence length of input")
    parser.add_argument("--batch-size", type=int, default=8, help="Preferred batch size of input")
    parser.add_argument("--no-fp16", action="store_true", help="Disable fp16 model building, use fp32 instead")
=======
    parser = argparse.ArgumentParser(
        description="Convert Jasper ONNX model to TRT Plan")
    parser.add_argument(
        "onnx_encoder", default=None, type=str,
        help="Path to Jasper ONNX encoder")
    parser.add_argument(
        "trt_encoder", default=None, type=str,
        help="Path to output Jasper TRT encoder")
    parser.add_argument(
        "onnx_decoder", default=None, type=str,
        help="Path to Jasper ONNX encoder")
    parser.add_argument(
        "trt_decoder", default=None, type=str,
        help="Path to output Jasper TRT encoder")
    parser.add_argument(
        "--min-seq-len", type=int, default=192,
        help="Maximum sequence length of input")
    parser.add_argument(
        "--max-seq-len", type=int, default=256,
        help="Maximum sequence length of input")
    parser.add_argument(
        "--seq-len", type=int, default=192,
        help="Preferred sequence length of input")
    parser.add_argument(
        "--max-batch-size", type=int, default=64,
        help="Maximum sequence length of input")
    parser.add_argument(
        "--batch-size", type=int, default=8,
        help="Preferred batch size of input")
    parser.add_argument(
        "--workspace-size", type=int, default=1024,
        help="Preferred workspace size (in MB)")
    parser.add_argument(
        "--no-fp16", action="store_true",
        help="Disable fp16 model building, use fp32 instead")
>>>>>>> a57fdcc9

    return parser


if __name__ == '__main__':
    args = get_parser().parse_args()
<<<<<<< HEAD
    engine = build_engine(
        args.onnx,
        seq_len=args.seq_len,
        max_seq_len=args.max_seq_len,
        batch_size=args.batch_size,
        max_batch_size=args.max_batch_size,
        trt_fp16=not args.no_fp16,
    )
=======

    engine = build_engine(args.onnx_decoder, seq_len= (args.seq_len+1)// 2,
                          min_seq_len=(args.min_seq_len+1) // 2,
                          max_seq_len=(args.max_seq_len+1) // 2,
                          batch_size=args.batch_size,
                          max_batch_size=args.max_batch_size,
                          max_workspace_size = args.workspace_size,
                          trt_fp16=not args.no_fp16, encoder=False)
    if engine is not None:
        with open(args.trt_decoder, 'wb') as f:
            f.write(engine.serialize())
            print("TRT engine saved at " + args.trt_decoder + " ...")
            
    engine = build_engine(args.onnx_encoder, seq_len=args.seq_len,
                          min_seq_len=(args.min_seq_len+1),
                          max_seq_len=args.max_seq_len,
                          batch_size=args.batch_size,
                          max_batch_size=args.max_batch_size,
                          max_workspace_size = args.workspace_size,
                          trt_fp16=not args.no_fp16, encoder=True)
>>>>>>> a57fdcc9
    if engine is not None:
        with open(args.trt_plan, 'wb') as f:
            f.write(engine.serialize())
<<<<<<< HEAD
            print("TRT engine saved at " + args.trt_plan + " ...")
=======
            print("TRT engine saved at " + args.trt_encoder + " ...")
>>>>>>> a57fdcc9
<|MERGE_RESOLUTION|>--- conflicted
+++ resolved
@@ -4,7 +4,6 @@
 import tensorrt as trt
 
 
-<<<<<<< HEAD
 def build_engine(
     onnx_path,
     seq_len=192,
@@ -13,25 +12,16 @@
     max_batch_size=64,
     trt_fp16=True,
     verbose=True,
-    max_workspace_size=None,
-    encoder=True,
+    max_workspace_size=None
 ):
-=======
-def build_engine(onnx_path, min_seq_len, seq_len, max_seq_len, batch_size=8,
-                 max_batch_size=64, trt_fp16=True, verbose=True,
-                 max_workspace_size=1024, encoder=True):
->>>>>>> a57fdcc9
     """Builds TRT engine from an ONNX file
     Note that network output 1 is unmarked so that the engine will not use
     vestigial length calculations associated with masked_fill
     """
-<<<<<<< HEAD
-    TRT_LOGGER = trt.Logger(trt.Logger.VERBOSE) if verbose else trt.Logger(trt.Logger.WARNING)
-=======
     TRT_LOGGER = trt.Logger(trt.Logger.VERBOSE) if verbose else trt.Logger(
         trt.Logger.WARNING)
     max_workspace_size = max_workspace_size*1024*1024
->>>>>>> a57fdcc9
+
     builder = trt.Builder(TRT_LOGGER)
     builder.max_batch_size = max_batch_size
 
@@ -48,35 +38,19 @@
         config_flags = 1 << int(trt.BuilderFlag.FP16)  # | 1 << int(trt.BuilderFlag.STRICT_TYPES)
     else:
         config_flags = 0
-<<<<<<< HEAD
-    builder.max_workspace_size = max_workspace_size if max_workspace_size else (4 * 1024 * 1024 * 1024)
-=======
-    if not encoder:
-        max_workspace_size = max_workspace_size//2
+
     builder.max_workspace_size = max_workspace_size
->>>>>>> a57fdcc9
 
     config = builder.create_builder_config()
     config.flags = config_flags
 
     profile = builder.create_optimization_profile()
-<<<<<<< HEAD
     profile.set_shape(
         input_name,
         min=(1, input_feats, seq_len),
         opt=(batch_size, input_feats, seq_len),
         max=(max_batch_size, input_feats, max_seq_len),
     )
-=======
-    profile.set_shape("audio_signal" if encoder else "encoder_output",
-                      min=(1, input_feats, min_seq_len),
-                      opt=(1, input_feats, seq_len),
-                      max=(1, input_feats, max_seq_len))
-    # if encoder:
-    #     profile.set_shape("encoded_lengths",
-    #                         min=(1,), opt=(batch_size,),
-    #                         max=(max_batch_size,))
->>>>>>> a57fdcc9
     config.add_optimization_profile(profile)
 
     explicit_batch = 1 << (int)(trt.NetworkDefinitionCreationFlag.EXPLICIT_BATCH)
@@ -89,7 +63,6 @@
 
 
 def get_parser():
-<<<<<<< HEAD
     parser = argparse.ArgumentParser(description="Convert Jasper ONNX model to TRT Plan")
     parser.add_argument("onnx", default=None, type=str, help="Path to Jasper ONNX model")
     parser.add_argument("trt_plan", default=None, type=str, help="Path to output Jasper TRT model plan")
@@ -98,50 +71,15 @@
     parser.add_argument("--max-batch-size", type=int, default=64, help="Maximum sequence length of input")
     parser.add_argument("--batch-size", type=int, default=8, help="Preferred batch size of input")
     parser.add_argument("--no-fp16", action="store_true", help="Disable fp16 model building, use fp32 instead")
-=======
-    parser = argparse.ArgumentParser(
-        description="Convert Jasper ONNX model to TRT Plan")
-    parser.add_argument(
-        "onnx_encoder", default=None, type=str,
-        help="Path to Jasper ONNX encoder")
-    parser.add_argument(
-        "trt_encoder", default=None, type=str,
-        help="Path to output Jasper TRT encoder")
-    parser.add_argument(
-        "onnx_decoder", default=None, type=str,
-        help="Path to Jasper ONNX encoder")
-    parser.add_argument(
-        "trt_decoder", default=None, type=str,
-        help="Path to output Jasper TRT encoder")
-    parser.add_argument(
-        "--min-seq-len", type=int, default=192,
-        help="Maximum sequence length of input")
-    parser.add_argument(
-        "--max-seq-len", type=int, default=256,
-        help="Maximum sequence length of input")
-    parser.add_argument(
-        "--seq-len", type=int, default=192,
-        help="Preferred sequence length of input")
-    parser.add_argument(
-        "--max-batch-size", type=int, default=64,
-        help="Maximum sequence length of input")
-    parser.add_argument(
-        "--batch-size", type=int, default=8,
-        help="Preferred batch size of input")
     parser.add_argument(
         "--workspace-size", type=int, default=1024,
         help="Preferred workspace size (in MB)")
-    parser.add_argument(
-        "--no-fp16", action="store_true",
-        help="Disable fp16 model building, use fp32 instead")
->>>>>>> a57fdcc9
 
     return parser
 
 
 if __name__ == '__main__':
     args = get_parser().parse_args()
-<<<<<<< HEAD
     engine = build_engine(
         args.onnx,
         seq_len=args.seq_len,
@@ -150,33 +88,7 @@
         max_batch_size=args.max_batch_size,
         trt_fp16=not args.no_fp16,
     )
-=======
-
-    engine = build_engine(args.onnx_decoder, seq_len= (args.seq_len+1)// 2,
-                          min_seq_len=(args.min_seq_len+1) // 2,
-                          max_seq_len=(args.max_seq_len+1) // 2,
-                          batch_size=args.batch_size,
-                          max_batch_size=args.max_batch_size,
-                          max_workspace_size = args.workspace_size,
-                          trt_fp16=not args.no_fp16, encoder=False)
-    if engine is not None:
-        with open(args.trt_decoder, 'wb') as f:
-            f.write(engine.serialize())
-            print("TRT engine saved at " + args.trt_decoder + " ...")
-            
-    engine = build_engine(args.onnx_encoder, seq_len=args.seq_len,
-                          min_seq_len=(args.min_seq_len+1),
-                          max_seq_len=args.max_seq_len,
-                          batch_size=args.batch_size,
-                          max_batch_size=args.max_batch_size,
-                          max_workspace_size = args.workspace_size,
-                          trt_fp16=not args.no_fp16, encoder=True)
->>>>>>> a57fdcc9
     if engine is not None:
         with open(args.trt_plan, 'wb') as f:
             f.write(engine.serialize())
-<<<<<<< HEAD
-            print("TRT engine saved at " + args.trt_plan + " ...")
-=======
-            print("TRT engine saved at " + args.trt_encoder + " ...")
->>>>>>> a57fdcc9
+            print("TRT engine saved at " + args.trt_plan + " ...")